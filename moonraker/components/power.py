# Raspberry Pi Power Control
#
# Copyright (C) 2020 Jordan Ruthe <jordanruthe@gmail.com>
#
# This file may be distributed under the terms of the GNU GPLv3 license.

from __future__ import annotations
import logging
import json
import struct
import socket
import asyncio
import time
from tornado.httpclient import AsyncHTTPClient
from tornado.escape import json_decode

# Annotation imports
from typing import (
    TYPE_CHECKING,
    Type,
    List,
    Any,
    Optional,
    Dict,
    Coroutine,
    Union,
)

if TYPE_CHECKING:
    from confighelper import ConfigHelper
    from websockets import WebRequest
    from .machine import Machine
    from . import klippy_apis
    from .mqtt import MQTTClient
    from .template import TemplateFactory
    from .template import JinjaTemplate
    APIComp = klippy_apis.KlippyAPI


class PrinterPower:
    def __init__(self, config: ConfigHelper) -> None:
        self.server = config.get_server()
        self.devices: Dict[str, PowerDevice] = {}
        prefix_sections = config.get_prefix_sections("power")
        logging.info(f"Power component loading devices: {prefix_sections}")
        dev_types = {
            "gcode": GcodeDevice,
            "gpio": GpioDevice,
            "klipper_device": KlipperDevice,
            "tplink_smartplug": TPLinkSmartPlug,
            "tasmota": Tasmota,
            "shelly": Shelly,
            "homeseer": HomeSeer,
            "homeassistant": HomeAssistant,
            "loxonev1": Loxonev1,
            "rf": RFDevice,
            "mqtt": MQTTDevice
        }

        for section in prefix_sections:
            cfg = config[section]
            dev_type: str = cfg.get("type")
            dev_class: Optional[Type[PowerDevice]]
            dev_class = dev_types.get(dev_type)
            if dev_class is None:
                raise config.error(f"Unsupported Device Type: {dev_type}")
            try:
                dev = dev_class(cfg)
            except Exception as e:
                msg = f"Failed to load power device [{cfg.get_name()}]\n{e}"
                self.server.add_warning(msg)
                continue
            self.devices[dev.get_name()] = dev

        self.server.register_endpoint(
            "/machine/device_power/devices", ['GET'],
            self._handle_list_devices)
        self.server.register_endpoint(
            "/machine/device_power/status", ['GET'],
            self._handle_batch_power_request)
        self.server.register_endpoint(
            "/machine/device_power/on", ['POST'],
            self._handle_batch_power_request)
        self.server.register_endpoint(
            "/machine/device_power/off", ['POST'],
            self._handle_batch_power_request)
        self.server.register_endpoint(
            "/machine/device_power/device", ['GET', 'POST'],
            self._handle_single_power_request)
        self.server.register_remote_method(
            "set_device_power", self.set_device_power)
        self.server.register_event_handler(
            "server:klippy_shutdown", self._handle_klippy_shutdown)
        self.server.register_event_handler(
            "file_manager:upload_queued", self._handle_upload_queued)
        self.server.register_notification("power:power_changed")

    async def _check_klippy_printing(self) -> bool:
        kapis: APIComp = self.server.lookup_component('klippy_apis')
        result: Dict[str, Any] = await kapis.query_objects(
            {'print_stats': None}, default={})
        pstate = result.get('print_stats', {}).get('state', "").lower()
        return pstate == "printing"

    async def component_init(self) -> None:
        event_loop = self.server.get_event_loop()
        # Wait up to 5 seconds for the machine component to init
        machine_cmp: Machine = self.server.lookup_component("machine")
        await machine_cmp.wait_for_init(5.)
        cur_time = event_loop.get_loop_time()
        endtime = cur_time + 120.
        query_devs = list(self.devices.values())
        failed_devs: List[PowerDevice] = []
        while cur_time < endtime:
            for dev in query_devs:
                ret = dev.initialize()
                if ret is not None:
                    await ret
                if dev.get_state() == "error":
                    failed_devs.append(dev)
            if not failed_devs:
                logging.debug("All power devices initialized")
                return
            query_devs = failed_devs
            failed_devs = []
            await asyncio.sleep(2.)
            cur_time = event_loop.get_loop_time()
        if failed_devs:
            failed_names = [d.get_name() for d in failed_devs]
            self.server.add_warning(
                "The following power devices failed init:"
                f" {failed_names}")

    def _handle_klippy_shutdown(self) -> None:
        for dev in self.devices.values():
            dev.process_klippy_shutdown()

    async def _handle_upload_queued(self, filename: str) -> None:
        for name, dev in self.devices.items():
            if dev.has_on_when_queued():
                if dev.get_state() == "on":
                    # device already on
                    continue
                logging.debug(
                    f"File '{filename}' queued, powering on device [{name}]")
                await self._process_request(dev, "on")

    async def _handle_list_devices(self,
                                   web_request: WebRequest
                                   ) -> Dict[str, Any]:
        dev_list = [d.get_device_info() for d in self.devices.values()]
        output = {"devices": dev_list}
        return output

    async def _handle_single_power_request(self,
                                           web_request: WebRequest
                                           ) -> Dict[str, Any]:
        dev_name: str = web_request.get_str('device')
        req_action = web_request.get_action()
        if dev_name not in self.devices:
            raise self.server.error(f"No valid device named {dev_name}")
        dev = self.devices[dev_name]
        if req_action == 'GET':
            action = "status"
        elif req_action == "POST":
            action = web_request.get_str('action').lower()
            if action not in ["on", "off", "toggle"]:
                raise self.server.error(
                    f"Invalid requested action '{action}'")
        result = await self._process_request(dev, action)
        return {dev_name: result}

    async def _handle_batch_power_request(self,
                                          web_request: WebRequest
                                          ) -> Dict[str, Any]:
        args = web_request.get_args()
        ep = web_request.get_endpoint()
        if not args:
            raise self.server.error("No arguments provided")
        requested_devs = {k: self.devices.get(k, None) for k in args}
        result = {}
        req = ep.split("/")[-1]
        for name, device in requested_devs.items():
            if device is not None:
                result[name] = await self._process_request(device, req)
            else:
                result[name] = "device_not_found"
        return result

    async def _process_request(self,
                               device: PowerDevice,
                               req: str
                               ) -> str:
        base_state: str = device.get_state()
        ret = device.refresh_status()
        if ret is not None:
            await ret
        cur_state: str = device.get_state()
        if req == "toggle":
            req = "on" if cur_state == "off" else "off"
        if req in ["on", "off"]:
            if req == cur_state:
                # device is already in requested state, do nothing
                if base_state != cur_state:
                    device.notify_power_changed()
                return cur_state
            printing = await self._check_klippy_printing()
            if device.get_locked_while_printing() and printing:
                raise self.server.error(
                    f"Unable to change power for {device.get_name()} "
                    "while printing")
            ret = device.set_power(req)
            if ret is not None:
                await ret
            cur_state = device.get_state()
            await device.process_power_changed()
        elif req != "status":
            raise self.server.error(f"Unsupported power request: {req}")
        elif base_state != cur_state:
            device.notify_power_changed()
        return cur_state

    def set_device_power(self, device: str, state: Union[bool, str]) -> None:
        request: str = ""
        if isinstance(state, bool):
            request = "on" if state else "off"
        elif isinstance(state, str):
            request = state.lower()
            if request in ["true", "false"]:
                request = "on" if request == "true" else "off"
        if request not in ["on", "off", "toggle"]:
            logging.info(f"Invalid state received: {state}")
            return
        if device not in self.devices:
            logging.info(f"No device found: {device}")
            return
        event_loop = self.server.get_event_loop()
        event_loop.register_callback(
            self._process_request, self.devices[device], request)

    async def add_device(self, name: str, device: PowerDevice) -> None:
        if name in self.devices:
            raise self.server.error(
                f"Device [{name}] already configured")
        ret = device.initialize()
        if ret is not None:
            await ret
        self.devices[name] = device

    async def close(self) -> None:
        for device in self.devices.values():
            ret = device.close()
            if ret is not None:
                await ret


class PowerDevice:
    def __init__(self, config: ConfigHelper) -> None:
        name_parts = config.get_name().split(maxsplit=1)
        if len(name_parts) != 2:
            raise config.error(f"Invalid Section Name: {config.get_name()}")
        self.server = config.get_server()
        self.name = name_parts[1]
        self.type: str = config.get('type')
        self.state: str = "init"
        self.locked_while_printing = config.getboolean(
            'locked_while_printing', False)
        self.off_when_shutdown = config.getboolean('off_when_shutdown', False)
        self.off_when_shutdown_delay = 0.
        if self.off_when_shutdown:
            self.off_when_shutdown_delay = config.getfloat(
                'off_when_shutdown_delay', 0., minval=0.)
        self.shutdown_timer_handle: Optional[asyncio.TimerHandle] = None
        self.restart_delay = 1.
        self.klipper_restart = config.getboolean(
            'restart_klipper_when_powered', False)
        if self.klipper_restart:
            self.restart_delay = config.getfloat('restart_delay', 1.)
            if self.restart_delay < .000001:
                raise config.error("Option 'restart_delay' must be above 0.0")
        self.bound_service: Optional[str] = config.get('bound_service', None)
        self.need_scheduled_restart = False
        self.on_when_queued = config.getboolean('on_when_upload_queued', False)

    def _is_bound_to_klipper(self):
        return (
            self.bound_service is not None and
            self.bound_service.startswith("klipper") and
            not self.bound_service.startswith("klipper_mcu")
        )

    def _schedule_firmware_restart(self, state: str = "") -> None:
        if not self.need_scheduled_restart:
            return
        self.need_scheduled_restart = False
        if state == "ready":
            logging.info("Klipper reports 'ready', aborting FIRMWARE_RESTART")
            return
        event_loop = self.server.get_event_loop()
        kapis: APIComp = self.server.lookup_component("klippy_apis")
        event_loop.delay_callback(
            self.restart_delay, kapis.do_restart,
            "FIRMWARE_RESTART")

    def get_name(self) -> str:
        return self.name

    def get_state(self) -> str:
        return self.state

    def get_device_info(self) -> Dict[str, Any]:
        return {
            'device': self.name,
            'status': self.state,
            'locked_while_printing': self.locked_while_printing,
            'type': self.type
        }

    def get_locked_while_printing(self) -> bool:
        return self.locked_while_printing

    def notify_power_changed(self) -> None:
        dev_info = self.get_device_info()
        self.server.send_event("power:power_changed", dev_info)

    async def process_power_changed(self) -> None:
        self.notify_power_changed()
        if self.bound_service is not None:
            machine_cmp: Machine = self.server.lookup_component("machine")
            action = "start" if self.state == "on" else "stop"
            await machine_cmp.do_service_action(action, self.bound_service)
        if self.state == "on" and self.klipper_restart:
            self.need_scheduled_restart = True
            klippy_state = self.server.get_klippy_state()
            if klippy_state in ["disconnected", "startup"]:
                # If klippy is currently disconnected or hasn't proceeded past
                # the startup state, schedule the restart in the
                # "klippy_started" event callback.
                return
            self._schedule_firmware_restart()

    def process_klippy_shutdown(self) -> None:
        if not self.off_when_shutdown:
            return
        if self.off_when_shutdown_delay == 0.:
            self._power_off_on_shutdown()
        else:
            if self.shutdown_timer_handle is not None:
                self.shutdown_timer_handle.cancel()
                self.shutdown_timer_handle = None
            event_loop = self.server.get_event_loop()
            self.shutdown_timer_handle = event_loop.delay_callback(
                self.off_when_shutdown_delay, self._power_off_on_shutdown)

    def _power_off_on_shutdown(self) -> None:
        if self.server.get_klippy_state() != "shutdown":
            return
        logging.info(
            f"Powering off device '{self.name}' due to klippy shutdown")
        power: PrinterPower = self.server.lookup_component("power")
        power.set_device_power(self.name, "off")

    def has_on_when_queued(self) -> bool:
        return self.on_when_queued

    def initialize(self) -> Optional[Coroutine]:
        if self.bound_service is None:
            return None
        if self.bound_service.startswith("moonraker"):
            raise self.server.error(
                f"Cannot bind to '{self.bound_service}' "
                "service")
        machine_cmp: Machine = self.server.lookup_component("machine")
        sys_info = machine_cmp.get_system_info()
        avail_svcs: List[str] = sys_info.get('available_services', [])
        if self.bound_service not in avail_svcs:
            raise self.server.error(
                f"Bound Service {self.bound_service} is not available")
        if self._is_bound_to_klipper() and self.klipper_restart:
            # Schedule the Firmware Restart after Klipper reconnects
            logging.info(f"Power Device '{self.name}' bound to "
                         f"klipper service '{self.bound_service}'")
            self.server.register_event_handler(
                "server:klippy_started",
                self._schedule_firmware_restart
            )
        return None

    def refresh_status(self) -> Optional[Coroutine]:
        raise NotImplementedError

    def set_power(self, state: str) -> Optional[Coroutine]:
        raise NotImplementedError

    def close(self) -> Optional[Coroutine]:
        pass


class HTTPDevice(PowerDevice):
    def __init__(self,
                 config: ConfigHelper,
                 default_port: int = -1,
                 default_user: str = "",
                 default_password: str = "",
                 default_protocol: str = "http"
                 ) -> None:
        super().__init__(config)
        self.client = AsyncHTTPClient()
        self.request_mutex = asyncio.Lock()
        self.addr: str = config.get("address")
        self.port = config.getint("port", default_port)
        self.user = config.load_template("user", default_user).render()
        self.password = config.load_template(
            "password", default_password).render()
        self.protocol = config.get("protocol", default_protocol)

    async def initialize(self) -> None:
        super().initialize()
        await self.refresh_status()

    async def _send_http_command(self,
                                 url: str,
                                 command: str,
                                 retries: int = 3
                                 ) -> Dict[str, Any]:
        for i in range(retries):
            try:
                response = await self.client.fetch(
                    url, connect_timeout=5., request_timeout=20.)
                data = json_decode(response.body)
            except Exception as e:
                if i == retries - 1:
                    msg = f"Error sending '{self.type}' command: {command}"
                    raise self.server.error(msg) from e
                await asyncio.sleep(1.0)
            else:
                break
        return data

    async def _send_power_request(self, state: str) -> str:
        raise NotImplementedError(
            "_send_power_request must be implemented by children")

    async def _send_status_request(self) -> str:
        raise NotImplementedError(
            "_send_status_request must be implemented by children")

    async def refresh_status(self) -> None:
        async with self.request_mutex:
            try:
                state = await self._send_status_request()
            except Exception:
                self.state = "error"
                msg = f"Error Refeshing Device Status: {self.name}"
                logging.exception(msg)
                raise self.server.error(msg) from None
            self.state = state

    async def set_power(self, state):
        async with self.request_mutex:
            try:
                state = await self._send_power_request(state)
            except Exception:
                self.state = "error"
                msg = f"Error Setting Device Status: {self.name} to {state}"
                logging.exception(msg)
                raise self.server.error(msg) from None
            self.state = state


class GpioDevice(PowerDevice):
    def __init__(self,
                 config: ConfigHelper,
                 initial_val: Optional[int] = None
                 ) -> None:
        super().__init__(config)
        self.initial_state = config.getboolean('initial_state', False)
        self.timer: Optional[float] = config.getfloat('timer', None)
        if self.timer is not None and self.timer < 0.000001:
            raise config.error(
                f"Option 'timer' in section [{config.get_name()}] must "
                "be above 0.0")
        self.timer_handle: Optional[asyncio.TimerHandle] = None
        if initial_val is None:
            initial_val = int(self.initial_state)
        self.gpio_out = config.getgpioout('pin', initial_value=initial_val)

    def initialize(self) -> None:
        super().initialize()
        self.set_power("on" if self.initial_state else "off")

    def refresh_status(self) -> None:
        pass

    def set_power(self, state) -> None:
        if self.timer_handle is not None:
            self.timer_handle.cancel()
            self.timer_handle = None
        try:
            self.gpio_out.write(int(state == "on"))
        except Exception:
            self.state = "error"
            msg = f"Error Toggling Device Power: {self.name}"
            logging.exception(msg)
            raise self.server.error(msg) from None
        self.state = state
        self._check_timer()

    def _check_timer(self):
        if self.state == "on" and self.timer is not None:
            event_loop = self.server.get_event_loop()
            power: PrinterPower = self.server.lookup_component("power")
            self.timer_handle = event_loop.delay_callback(
                self.timer, power.set_device_power, self.name, "off")

    def close(self) -> None:
        if self.timer_handle is not None:
            self.timer_handle.cancel()
            self.timer_handle = None

<<<<<<< HEAD

class GcodeDevice(PowerDevice):
=======
class KlipperDevice(PowerDevice):
>>>>>>> 10ac0444
    def __init__(self,
                 config: ConfigHelper,
                 initial_val: Optional[int] = None
                 ) -> None:
<<<<<<< HEAD
        super().__init__(config)
        self.klippy_apis: APIComp = self.server.lookup_component('klippy_apis')
        self.initial_state = config.getboolean('initial_state', False)
        self.gcode_on = config.get("gcode_on", None)
        if self.gcode_on is None:
            raise config.error(
                f"Option 'gcode_on' in section [{config.get_name()}] must "
                "be set")
        self.gcode_off = config.get("gcode_off", None)
        if self.gcode_off is None:
            raise config.error(
                f"Option 'gcode_off' in section [{config.get_name()}] must "
                "be set")

    def initialize(self) -> None:
        super().initialize()
        self.set_power("on" if self.initial_state else "off")
=======
        if config.getboolean('off_when_shutdown', None) is not None:
            raise config.error(
                "Option 'off_when_shutdown' in section "
                f"[{config.get_name()}] is unsupported for 'klipper_device'")
        if config.getboolean('klipper_restart', None) is not None:
            raise config.error(
                "Option 'klipper_restart' in section "
                f"[{config.get_name()}] is unsupported for 'klipper_device'")
        super().__init__(config)
        self.off_when_shutdown = False
        self.klipper_restart = False
        self.timer: Optional[float] = config.getfloat('timer', None)
        if self.timer is not None and self.timer < 0.000001:
            raise config.error(
                f"Option 'timer' in section [{config.get_name()}] must "
                "be above 0.0")
        self.timer_handle: Optional[asyncio.TimerHandle] = None
        self.object_name = config.get('object_name', '')
        if not self.object_name.startswith("output_pin "):
            raise config.error(
                "Currently only Klipper 'output_pin' objects supported for "
                f"'object_name' in section [{config.get_name()}]")

        self.server.register_event_handler(
            "server:status_update", self._status_update)
        self.server.register_event_handler(
            "server:klippy_ready", self._handle_ready)
        self.server.register_event_handler(
            "server:klippy_disconnect", self._handle_disconnect)

    def _status_update(self, data: Dict[str, Any]) -> None:
        self._set_state_from_data(data)

    async def _handle_ready(self) -> None:
        kapis: APIComp = self.server.lookup_component('klippy_apis')
        sub: Dict[str, Optional[List[str]]] = {self.object_name: None}
        try:
            data = await kapis.subscribe_objects(sub)
            self._set_state_from_data(data)
        except self.server.error as e:
            logging.info(f"Error subscribing to {self.object_name}")

    async def _handle_disconnect(self) -> None:
        self._set_state("init")

    def process_klippy_shutdown(self) -> None:
        self._set_state("init")
>>>>>>> 10ac0444

    def refresh_status(self) -> None:
        pass

    async def set_power(self, state) -> None:
<<<<<<< HEAD
        try:
            gcommand = self.gcode_on if state == "on" else self.gcode_off
            logging.debug(f"Power {self.name} sending Gcode: {gcommand}")
            assert gcommand is not None
            await self.klippy_apis.run_gcode(gcommand)
        except self.server.error:
            self.state = "error"
            msg = f"Error Toggling Device Power: {self.name} - GCode {gcommand}"
            logging.exception(msg)
            raise self.server.error(msg) from None
        self.state = state

=======
        if self.timer_handle is not None:
            self.timer_handle.cancel()
            self.timer_handle = None
        try:
            kapis: APIComp = self.server.lookup_component('klippy_apis')
            object_name = self.object_name[len("output_pin "):]
            object_name_value = "1" if state == "on" else "0"
            await kapis.run_gcode(
                f"SET_PIN PIN={object_name} VALUE={object_name_value}")
        except Exception:
            self.state = "error"
            msg = f"Error Toggling Device Power: {self.name}"
            logging.exception(msg)
            raise self.server.error(msg) from None
        self.state = state
        self._check_timer()

    def _set_state_from_data(self, data) -> None:
        if self.object_name not in data:
            return
        is_on = data.get(self.object_name, {}).get('value', 0.0) > 0.0
        state = "on" if is_on else "off"
        self._set_state(state)

    def _set_state(self, state) -> None:
        last_state = self.state
        self.state = state
        if last_state != state:
            self.notify_power_changed()

    def _check_timer(self):
        if self.state == "on" and self.timer is not None:
            event_loop = self.server.get_event_loop()
            power: PrinterPower = self.server.lookup_component("power")
            self.timer_handle = event_loop.delay_callback(
                self.timer, power.set_device_power, self.name, "off")

    def close(self) -> None:
        if self.timer_handle is not None:
            self.timer_handle.cancel()
            self.timer_handle = None
>>>>>>> 10ac0444

class RFDevice(GpioDevice):

    # Protocol definition
    # [1, 3] means HIGH is set for 1x pulse_len and LOW for 3x pulse_len
    ZERO_BIT = [1, 3]  # zero bit
    ONE_BIT = [3, 1]  # one bit
    SYNC_BIT = [1, 31]  # sync between
    PULSE_LEN = 0.00035  # length of a single pulse
    RETRIES = 10  # send the code this many times

    def __init__(self, config: ConfigHelper):
        super().__init__(config, initial_val=0)
        self.on = config.get("on_code").zfill(24)
        self.off = config.get("off_code").zfill(24)

    def _transmit_digit(self, waveform) -> None:
        self.gpio_out.write(1)
        time.sleep(waveform[0]*RFDevice.PULSE_LEN)
        self.gpio_out.write(0)
        time.sleep(waveform[1]*RFDevice.PULSE_LEN)

    def _transmit_code(self, code) -> None:
        for _ in range(RFDevice.RETRIES):
            for i in code:
                if i == "1":
                    self._transmit_digit(RFDevice.ONE_BIT)
                elif i == "0":
                    self._transmit_digit(RFDevice.ZERO_BIT)
            self._transmit_digit(RFDevice.SYNC_BIT)

    def set_power(self, state) -> None:
        try:
            if state == "on":
                code = self.on
            else:
                code = self.off
            self._transmit_code(code)
        except Exception:
            self.state = "error"
            msg = f"Error Toggling Device Power: {self.name}"
            logging.exception(msg)
            raise self.server.error(msg) from None
        self.state = state
        self._check_timer()


#  This implementation based off the work tplink_smartplug
#  script by Lubomir Stroetmann available at:
#
#  https://github.com/softScheck/tplink-smartplug
#
#  Copyright 2016 softScheck GmbH
class TPLinkSmartPlug(PowerDevice):
    START_KEY = 0xAB

    def __init__(self, config: ConfigHelper) -> None:
        super().__init__(config)
        self.timer = config.get("timer", "")
        self.request_mutex = asyncio.Lock()
        self.addr: List[str] = config.get("address").split('/')
        self.port = config.getint("port", 9999)

    async def _send_tplink_command(self,
                                   command: str
                                   ) -> Dict[str, Any]:
        out_cmd: Dict[str, Any] = {}
        if command in ["on", "off"]:
            out_cmd = {
                'system': {'set_relay_state': {'state': int(command == "on")}}
            }
            # TPLink device controls multiple devices
            if len(self.addr) == 2:
                sysinfo = await self._send_tplink_command("info")
                dev_id = sysinfo["system"]["get_sysinfo"]["deviceId"]
                out_cmd["context"] = {
                    'child_ids': [f"{dev_id}{int(self.addr[1]):02}"]
                }
        elif command == "info":
            out_cmd = {'system': {'get_sysinfo': {}}}
        elif command == "clear_rules":
            out_cmd = {'count_down': {'delete_all_rules': None}}
        elif command == "count_off":
            out_cmd = {
                'count_down': {'add_rule':
                               {'enable': 1, 'delay': int(self.timer),
                                'act': 0, 'name': 'turn off'}}
            }
        else:
            raise self.server.error(f"Invalid tplink command: {command}")
        reader, writer = await asyncio.open_connection(
            self.addr[0], self.port, family=socket.AF_INET)
        try:
            writer.write(self._encrypt(out_cmd))
            await writer.drain()
            data = await reader.read(2048)
            length: int = struct.unpack(">I", data[:4])[0]
            data = data[4:]
            retries = 5
            remaining = length - len(data)
            while remaining and retries:
                data += await reader.read(remaining)
                remaining = length - len(data)
                retries -= 1
            if not retries:
                raise self.server.error("Unable to read tplink packet")
        except Exception:
            msg = f"Error sending tplink command: {command}"
            logging.exception(msg)
            raise self.server.error(msg)
        finally:
            writer.close()
            await writer.wait_closed()
        return json.loads(self._decrypt(data))

    def _encrypt(self, outdata: Dict[str, Any]) -> bytes:
        data = json.dumps(outdata)
        key = self.START_KEY
        res = struct.pack(">I", len(data))
        for c in data:
            val = key ^ ord(c)
            key = val
            res += bytes([val])
        return res

    def _decrypt(self, data: bytes) -> str:
        key: int = self.START_KEY
        res: str = ""
        for c in data:
            val = key ^ c
            key = c
            res += chr(val)
        return res

    async def initialize(self) -> None:
        super().initialize()
        await self.refresh_status()

    async def refresh_status(self) -> None:
        async with self.request_mutex:
            try:
                state: str
                res = await self._send_tplink_command("info")
                if len(self.addr) == 2:
                    # TPLink device controls multiple devices
                    children: Dict[int, Any]
                    children = res['system']['get_sysinfo']['children']
                    state = children[int(self.addr[1])]['state']
                else:
                    state = res['system']['get_sysinfo']['relay_state']
            except Exception:
                self.state = "error"
                msg = f"Error Refeshing Device Status: {self.name}"
                logging.exception(msg)
                raise self.server.error(msg) from None
            self.state = "on" if state else "off"

    async def set_power(self, state) -> None:
        async with self.request_mutex:
            err: int
            try:
                if self.timer != "" and state == "off":
                    await self._send_tplink_command("clear_rules")
                    res = await self._send_tplink_command("count_off")
                    err = res['count_down']['add_rule']['err_code']
                else:
                    res = await self._send_tplink_command(state)
                    err = res['system']['set_relay_state']['err_code']
            except Exception:
                err = 1
                logging.exception(f"Power Toggle Error: {self.name}")
            if err:
                self.state = "error"
                raise self.server.error(
                    f"Error Toggling Device Power: {self.name}")
            self.state = state


class Tasmota(HTTPDevice):
    def __init__(self, config: ConfigHelper) -> None:
        super().__init__(config, default_password="")
        self.output_id = config.getint("output_id", 1)
        self.timer = config.get("timer", "")

    async def _send_tasmota_command(self,
                                    command: str,
                                    password: Optional[str] = None
                                    ) -> Dict[str, Any]:
        if command in ["on", "off"]:
            out_cmd = f"Power{self.output_id}%20{command}"
            if self.timer != "" and command == "off":
                out_cmd = f"Backlog%20Delay%20{self.timer}0%3B%20{out_cmd}"
        elif command == "info":
            out_cmd = f"Power{self.output_id}"
        else:
            raise self.server.error(f"Invalid tasmota command: {command}")

        url = f"http://{self.addr}/cm?user=admin&password=" \
            f"{self.password}&cmnd={out_cmd}"
        return await self._send_http_command(url, command)

    async def _send_status_request(self) -> str:
        res = await self._send_tasmota_command("info")
        try:
            state: str = res[f"POWER{self.output_id}"].lower()
        except KeyError as e:
            if self.output_id == 1:
                state = res[f"POWER"].lower()
            else:
                raise KeyError(e)
        return state

    async def _send_power_request(self, state: str) -> str:
        res = await self._send_tasmota_command(state)
        if self.timer == "" or state != "off":
            try:
                state = res[f"POWER{self.output_id}"].lower()
            except KeyError as e:
                if self.output_id == 1:
                    state = res[f"POWER"].lower()
                else:
                    raise KeyError(e)
        return state


class Shelly(HTTPDevice):
    def __init__(self, config: ConfigHelper) -> None:
        super().__init__(config, default_user="admin", default_password="")
        self.output_id = config.getint("output_id", 0)
        self.timer = config.get("timer", "")

    async def _send_shelly_command(self, command: str) -> Dict[str, Any]:
        if command == "on":
            out_cmd = f"relay/{self.output_id}?turn={command}"
        elif command == "off":
            if self.timer != "":
                out_cmd = f"relay/{self.output_id}?turn=on&timer={self.timer}"
            else:
                out_cmd = f"relay/{self.output_id}?turn={command}"
        elif command == "info":
            out_cmd = f"relay/{self.output_id}"
        else:
            raise self.server.error(f"Invalid shelly command: {command}")
        if self.password != "":
            out_pwd = f"{self.user}:{self.password}@"
        else:
            out_pwd = f""
        url = f"http://{out_pwd}{self.addr}/{out_cmd}"
        return await self._send_http_command(url, command)

    async def _send_status_request(self) -> str:
        res = await self._send_shelly_command("info")
        state: str = res[f"ison"]
        timer_remaining = res[f"timer_remaining"] if self.timer != "" else 0
        return "on" if state and timer_remaining == 0 else "off"

    async def _send_power_request(self, state: str) -> str:
        res = await self._send_shelly_command(state)
        state = res[f"ison"]
        timer_remaining = res[f"timer_remaining"] if self.timer != "" else 0
        return "on" if state and timer_remaining == 0 else "off"


class HomeSeer(HTTPDevice):
    def __init__(self, config: ConfigHelper) -> None:
        super().__init__(config, default_user="admin", default_password="")
        self.device = config.getint("device")

    async def _send_homeseer(self,
                             request: str,
                             additional: str = ""
                             ) -> Dict[str, Any]:
        url = (f"http://{self.user}:{self.password}@{self.addr}"
               f"/JSON?user={self.user}&pass={self.password}"
               f"&request={request}&ref={self.device}&{additional}")
        return await self._send_http_command(url, request)

    async def _send_status_request(self) -> str:
        res = await self._send_homeseer("getstatus")
        return res[f"Devices"][0]["status"].lower()

    async def _send_power_request(self, state: str) -> str:
        if state == "on":
            state_hs = "On"
        elif state == "off":
            state_hs = "Off"
        res = await self._send_homeseer("controldevicebylabel",
                                        f"label={state_hs}")
        return state


class HomeAssistant(HTTPDevice):
    def __init__(self, config: ConfigHelper) -> None:
        super().__init__(config, default_port=8123)
        self.device: str = config.get("device")
        self.token: str = config.gettemplate("token").render()
        self.domain: str = config.get("domain", "switch")
        self.status_delay: float = config.getfloat("status_delay", 1.)

    async def _send_homeassistant_command(self,
                                          command: str
                                          ) -> Dict[Union[str, int], Any]:
        if command == "on":
            out_cmd = f"api/services/{self.domain}/turn_on"
            body = {"entity_id": self.device}
            method = "POST"
        elif command == "off":
            out_cmd = f"api/services/{self.domain}/turn_off"
            body = {"entity_id": self.device}
            method = "POST"
        elif command == "info":
            out_cmd = f"api/states/{self.device}"
            method = "GET"
        else:
            raise self.server.error(
                f"Invalid homeassistant command: {command}")
        url = f"{self.protocol}://{self.addr}:{self.port}/{out_cmd}"
        headers = {
            'Authorization': f'Bearer {self.token}',
            'Content-Type': 'application/json'
        }
        try:
            if (method == "POST"):
                response = await self.client.fetch(
                    url, method="POST", body=json.dumps(body), headers=headers)
            else:
                response = await self.client.fetch(
                    url, method="GET", headers=headers)
            data: Dict[Union[str, int], Any] = json_decode(response.body)
        except Exception:
            msg = f"Error sending homeassistant command: {command}"
            logging.exception(msg)
            raise self.server.error(msg)
        return data

    async def _send_status_request(self) -> str:
        res = await self._send_homeassistant_command("info")
        return res[f"state"]

    async def _send_power_request(self, state: str) -> str:
        await self._send_homeassistant_command(state)
        await asyncio.sleep(self.status_delay)
        res = await self._send_status_request()
        return res


class Loxonev1(HTTPDevice):
    def __init__(self, config: ConfigHelper) -> None:
        super().__init__(config, default_user="admin",
                         default_password="admin")
        self.output_id = config.get("output_id", "")

    async def _send_loxonev1_command(self, command: str) -> Dict[str, Any]:
        if command in ["on", "off"]:
            out_cmd = f"jdev/sps/io/{self.output_id}/{command}"
        elif command == "info":
            out_cmd = f"jdev/sps/io/{self.output_id}"
        else:
            raise self.server.error(f"Invalid loxonev1 command: {command}")
        if self.password != "":
            out_pwd = f"{self.user}:{self.password}@"
        else:
            out_pwd = f""
        url = f"http://{out_pwd}{self.addr}/{out_cmd}"
        return await self._send_http_command(url, command)

    async def _send_status_request(self) -> str:
        res = await self._send_loxonev1_command("info")
        state = res[f"LL"][f"value"]
        return "on" if int(state) == 1 else "off"

    async def _send_power_request(self, state: str) -> str:
        res = await self._send_loxonev1_command(state)
        state = res[f"LL"][f"value"]
        return "on" if int(state) == 1 else "off"


class MQTTDevice(PowerDevice):
    def __init__(self, config: ConfigHelper) -> None:
        super().__init__(config)
        self.mqtt: MQTTClient = self.server.load_component(config, 'mqtt')
        self.eventloop = self.server.get_event_loop()
        self.cmd_topic: str = config.get('command_topic')
        self.cmd_payload: JinjaTemplate = config.gettemplate('command_payload')
        self.retain_cmd_state = config.getboolean(
            'retain_command_state', False)
        self.query_topic: Optional[str] = config.get('query_topic', None)
        self.query_payload = config.gettemplate('query_payload', None)
        self.must_query = config.getboolean('query_after_command', False)
        if self.query_topic is not None:
            self.must_query = False

        self.state_topic: str = config.get('state_topic')
        self.state_timeout = config.getfloat('state_timeout', 2.)
        self.state_response = config.load_template('state_response_template',
                                                   "{payload}")
        self.qos: Optional[int] = config.getint(
            'qos', None, minval=0, maxval=2)
        self.mqtt.subscribe_topic(
            self.state_topic, self._on_state_update, self.qos)
        self.query_response: Optional[asyncio.Future] = None
        self.request_mutex = asyncio.Lock()
        self.server.register_event_handler(
            "mqtt:connected", self._on_mqtt_connected)
        self.server.register_event_handler(
            "mqtt:disconnected", self._on_mqtt_disconnected)

    def _on_state_update(self, payload: bytes) -> None:
        last_state = self.state
        in_request = self.request_mutex.locked()
        err: Optional[Exception] = None
        context = {
            'payload': payload.decode()
        }
        try:
            response = self.state_response.render(context)
        except Exception as e:
            err = e
            self.state = "error"
        else:
            response = response.lower()
            if response not in ["on", "off"]:
                err_msg = "Invalid State Received. " \
                    f"Raw Payload: '{payload.decode()}', Rendered: '{response}"
                logging.info(f"MQTT Power Device {self.name}: {err_msg}")
                err = self.server.error(err_msg, 500)
                self.state = "error"
            else:
                self.state = response
        if not in_request and last_state != self.state:
            logging.info(f"MQTT Power Device {self.name}: External Power "
                         f"event detected, new state: {self.state}")
            self.notify_power_changed()
        if (
            self.query_response is not None and
            not self.query_response.done()
        ):
            if err is not None:
                self.query_response.set_exception(err)
            else:
                self.query_response.set_result(response)

    async def _on_mqtt_connected(self) -> None:
        async with self.request_mutex:
            if self.state in ["on", "off"]:
                return
            self.state = "init"
            success = False
            while self.mqtt.is_connected():
                self.query_response = self.eventloop.create_future()
                try:
                    await self._wait_for_update(self.query_response)
                except asyncio.TimeoutError:
                    # Only wait once if no query topic is set.
                    # Assume that the MQTT device has set the retain
                    # flag on the state topic, and therefore should get
                    # an immediate response upon subscription.
                    if self.query_topic is None:
                        logging.info(f"MQTT Power Device {self.name}: "
                                     "Initialization Timed Out")
                        break
                except Exception:
                    logging.exception(f"MQTT Power Device {self.name}: "
                                      "Init Failed")
                    break
                else:
                    success = True
                    break
                await asyncio.sleep(2.)
            self.query_response = None
            if not success:
                self.state = "error"
            else:
                logging.info(
                    f"MQTT Power Device {self.name} initialized")
            self.notify_power_changed()

    async def _on_mqtt_disconnected(self):
        if (
            self.query_response is not None and
            not self.query_response.done()
        ):
            self.query_response.set_exception(
                self.server.error("MQTT Disconnected", 503))
        async with self.request_mutex:
            self.state = "error"
            self.notify_power_changed()

    async def refresh_status(self) -> None:
        if (
            self.query_topic is not None and
            (self.must_query or self.state not in ["on", "off"])
        ):
            if not self.mqtt.is_connected():
                raise self.server.error(
                    f"MQTT Power Device {self.name}: "
                    "MQTT Not Connected", 503)
            async with self.request_mutex:
                self.query_response = self.eventloop.create_future()
                try:
                    await self._wait_for_update(self.query_response)
                except Exception:
                    logging.exception(f"MQTT Power Device {self.name}: "
                                      "Failed to refresh state")
                    self.state = "error"
                self.query_response = None

    async def _wait_for_update(self, fut: asyncio.Future,
                               do_query: bool = True
                               ) -> str:
        if self.query_topic is not None and do_query:
            payload: Optional[str] = None
            if self.query_payload is not None:
                payload = self.query_payload.render()
            await self.mqtt.publish_topic(self.query_topic, payload,
                                          self.qos)
        return await asyncio.wait_for(fut, timeout=self.state_timeout)

    async def set_power(self, state: str) -> None:
        if not self.mqtt.is_connected():
            raise self.server.error(
                f"MQTT Power Device {self.name}: "
                "MQTT Not Connected", 503)
        async with self.request_mutex:
            self.query_response = self.eventloop.create_future()
            new_state = "error"
            try:
                payload = self.cmd_payload.render({'command': state})
                await self.mqtt.publish_topic(
                    self.cmd_topic, payload, self.qos,
                    retain=self.retain_cmd_state)
                new_state = await self._wait_for_update(
                    self.query_response, do_query=self.must_query)
            except Exception:
                logging.exception(
                    f"MQTT Power Device {self.name}: Failed to set state")
                new_state = "error"
            self.query_response = None
            self.state = new_state
            if self.state == "error":
                raise self.server.error(
                    f"MQTT Power Device {self.name}: Failed to set "
                    f"device to state '{state}'", 500)


# The power component has multiple configuration sections
def load_component(config: ConfigHelper) -> PrinterPower:
    return PrinterPower(config)<|MERGE_RESOLUTION|>--- conflicted
+++ resolved
@@ -518,17 +518,12 @@
             self.timer_handle.cancel()
             self.timer_handle = None
 
-<<<<<<< HEAD
 
 class GcodeDevice(PowerDevice):
-=======
-class KlipperDevice(PowerDevice):
->>>>>>> 10ac0444
     def __init__(self,
                  config: ConfigHelper,
                  initial_val: Optional[int] = None
                  ) -> None:
-<<<<<<< HEAD
         super().__init__(config)
         self.klippy_apis: APIComp = self.server.lookup_component('klippy_apis')
         self.initial_state = config.getboolean('initial_state', False)
@@ -546,7 +541,29 @@
     def initialize(self) -> None:
         super().initialize()
         self.set_power("on" if self.initial_state else "off")
-=======
+
+    def refresh_status(self) -> None:
+        pass
+
+    async def set_power(self, state) -> None:
+        try:
+            gcommand = self.gcode_on if state == "on" else self.gcode_off
+            logging.debug(f"Power {self.name} sending Gcode: {gcommand}")
+            assert gcommand is not None
+            await self.klippy_apis.run_gcode(gcommand)
+        except self.server.error:
+            self.state = "error"
+            msg = f"Error Toggling Device Power: {self.name} - GCode {gcommand}"
+            logging.exception(msg)
+            raise self.server.error(msg) from None
+        self.state = state
+
+
+class KlipperDevice(PowerDevice):
+    def __init__(self,
+                 config: ConfigHelper,
+                 initial_val: Optional[int] = None
+                 ) -> None:
         if config.getboolean('off_when_shutdown', None) is not None:
             raise config.error(
                 "Option 'off_when_shutdown' in section "
@@ -594,26 +611,11 @@
 
     def process_klippy_shutdown(self) -> None:
         self._set_state("init")
->>>>>>> 10ac0444
 
     def refresh_status(self) -> None:
         pass
 
     async def set_power(self, state) -> None:
-<<<<<<< HEAD
-        try:
-            gcommand = self.gcode_on if state == "on" else self.gcode_off
-            logging.debug(f"Power {self.name} sending Gcode: {gcommand}")
-            assert gcommand is not None
-            await self.klippy_apis.run_gcode(gcommand)
-        except self.server.error:
-            self.state = "error"
-            msg = f"Error Toggling Device Power: {self.name} - GCode {gcommand}"
-            logging.exception(msg)
-            raise self.server.error(msg) from None
-        self.state = state
-
-=======
         if self.timer_handle is not None:
             self.timer_handle.cancel()
             self.timer_handle = None
@@ -655,7 +657,7 @@
         if self.timer_handle is not None:
             self.timer_handle.cancel()
             self.timer_handle = None
->>>>>>> 10ac0444
+
 
 class RFDevice(GpioDevice):
 
